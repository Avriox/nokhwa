--- conflicted
+++ resolved
@@ -46,13 +46,8 @@
     pipeline: Element,
     app_sink: AppSink,
     camera_format: CameraFormat,
-<<<<<<< HEAD
-    camera_info: CameraInfo,
+    camera_info: CameraInfo<'a>,
     image_lock: Arc<Mutex<ImageBuffer<Rgb<u8>, Vec<u8>>>>,
-=======
-    camera_info: CameraInfo<'a>,
-    receiver: Receiver<ImageBuffer<Rgb<u8>, Vec<u8>>>,
->>>>>>> 5eddbc85
     caps: Option<Caps>,
 }
 
